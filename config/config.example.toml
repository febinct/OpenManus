--- conflicted
+++ resolved
@@ -56,11 +56,7 @@
 
 # Optional configuration Search settings.
 # [search]
-<<<<<<< HEAD
 # Search engine for agent to use. Default is "Google" can be set to "Baidu" or "DuckDuckGo".
-#engine = "Google"
-=======
-# Search engine for agent to use. Default is "Google", can be set to "Baidu" or "DuckDuckGo".
 #engine = "Google"
 
 ## Sandbox configuration
@@ -71,5 +67,4 @@
 #memory_limit = "1g"  # 512m
 #cpu_limit = 2.0
 #timeout = 300
-#network_enabled = true
->>>>>>> f25ed7d4
+#network_enabled = true