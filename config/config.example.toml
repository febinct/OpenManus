--- conflicted
+++ resolved
@@ -1,18 +1,10 @@
 # Global LLM configuration
 [llm]
-<<<<<<< HEAD
-model =  "gpt-4o" #"claude-3-5-sonnet"
+model = "gpt-4o" #"claude-3-5-sonnet"
 base_url = "https://api.openai.com/v1" # "https://api.anthropic.com"
 api_key = "sk-..."
 max_tokens = 4096
 temperature = 0.0
-=======
-model = "claude-3-7-sonnet"     # The LLM model to use
-base_url = "https://api.openai.com/v1"    # API endpoint URL
-api_key = "sk-..."    # Your API key
-max_tokens = 8192     # Maximum number of tokens in the response
-temperature = 0.0     # Controls randomness
->>>>>>> 7db0b2fb
 
 # [llm] #AZURE OPENAI:
 # api_type= 'azure'
@@ -25,17 +17,11 @@
 
 # Optional configuration for specific LLM models
 [llm.vision]
-<<<<<<< HEAD
 model = "gpt-4o" # "claude-3-5-sonnet"
 base_url = "https://api.openai.com/v1" # "https://api.anthropic.com"
 api_key = "sk-..."
-=======
-model = "claude-3-7-sonnet"    # The vision model to use
-base_url = "https://api.openai.com/v1"    # API endpoint URL for vision model
-api_key = "sk-..."    # Your API key for vision model
-max_tokens = 8192     # Maximum number of tokens in the response
-temperature = 0.0     # Controls randomness for vision model
->>>>>>> 7db0b2fb
+max_tokens = 8192
+temperature = 0.0
 
 # Optional configuration for specific browser configuration
 # [browser]
@@ -53,13 +39,13 @@
 # Connect to a browser instance via CDP
 #cdp_url = ""
 
-# Optional configuration, Proxy settings for the browser
+# Optional configuration Proxy settings for the browser
 # [browser.proxy]
 # server = "http://proxy-server:port"
 # username = "proxy-username"
 # password = "proxy-password"
 
-# Optional configuration, Search settings.
+# Optional configuration Search settings.
 # [search]
-# Search engine for agent to use. Default is "Google", can be set to "Baidu" or "DuckDuckGo".
+# Search engine for agent to use. Default is "Google" can be set to "Baidu" or "DuckDuckGo".
 #engine = "Google"