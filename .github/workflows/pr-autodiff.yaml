--- conflicted
+++ resolved
@@ -1,19 +1,10 @@
 name: PR Diff Summarization
-<<<<<<< HEAD
 # on:
 #   pull_request:
 #     branches: [main]
 #     types: [opened, ready_for_review, reopened]
 #   issue_comment:
 #     types: [created]
-=======
-on:
-  # pull_request:
-  #   branches: [main]
-  #   types: [opened, ready_for_review, reopened]
-  issue_comment:
-    types: [created]
->>>>>>> f25ed7d4
 permissions:
   contents: read
   pull-requests: write
