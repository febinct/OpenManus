<<<<<<< HEAD
import asyncio
from typing import Any, List

from pydantic import Field

from app.agent.toolcall import ToolCallAgent
from app.logger import logger
=======
from pydantic import Field

from app.agent.browser import BrowserAgent
from app.config import config
from app.prompt.browser import NEXT_STEP_PROMPT as BROWSER_NEXT_STEP_PROMPT
>>>>>>> f25ed7d4
from app.prompt.manus import NEXT_STEP_PROMPT, SYSTEM_PROMPT
from app.tool import Terminate, ToolCollection
from app.tool.ask_human import AskHuman
from app.tool.browser_use_tool import BrowserUseTool
<<<<<<< HEAD
from app.tool.code_editor import FileEditor  # Using FileEditor from code_editor.py
from app.tool.python_execute import PythonExecute
from app.tool.repo_map import RepoMapTool
from app.tool.web_search import WebSearch
=======
from app.tool.python_execute import PythonExecute
from app.tool.str_replace_editor import StrReplaceEditor
>>>>>>> f25ed7d4


class Manus(BrowserAgent):
    """
    A versatile general-purpose agent that uses planning to solve various tasks.

    This agent extends BrowserAgent with a comprehensive set of tools and capabilities,
    including Python execution, web browsing, file operations, and information retrieval
    to handle a wide range of user requests.
    """

    name: str = "Manus"
    description: str = (
        "A versatile agent that can solve various tasks using multiple tools"
    )

    system_prompt: str = SYSTEM_PROMPT.format(directory=config.workspace_root)
    next_step_prompt: str = NEXT_STEP_PROMPT

    max_observe: int = 10000
    max_steps: int = 20

    # Add general-purpose tools to the tool collection
    available_tools: ToolCollection = Field(
        default_factory=lambda: ToolCollection(
<<<<<<< HEAD
            PythonExecute(), WebSearch(), BrowserUseTool(),
            FileEditor(), AskHuman(), Terminate()
        )
    )

    # Track current edit mode
    current_edit_mode: str = "diff"  # Default to diff mode

    async def set_edit_mode(self, mode: str) -> str:
        """Set the current file editing mode"""
        valid_modes = ["whole", "diff", "udiff"]
        if mode not in valid_modes:
            return f"Invalid edit mode: {mode}. Valid modes are: {', '.join(valid_modes)}"

        self.current_edit_mode = mode
        logger.info(f"File edit mode set to: {mode}")
        return f"Edit mode set to: {mode}"

    async def _handle_special_tool(self, name: str, result: Any, **kwargs):
        if not self._is_special_tool(name):
            return
        else:
            await self.available_tools.get_tool(BrowserUseTool().name).cleanup()
            await super()._handle_special_tool(name, result, **kwargs)
=======
            PythonExecute(), BrowserUseTool(), StrReplaceEditor(), Terminate()
        )
    )

    async def think(self) -> bool:
        """Process current state and decide next actions with appropriate context."""
        # Store original prompt
        original_prompt = self.next_step_prompt

        # Only check recent messages (last 3) for browser activity
        recent_messages = self.memory.messages[-3:] if self.memory.messages else []
        browser_in_use = any(
            "browser_use" in msg.content.lower()
            for msg in recent_messages
            if hasattr(msg, "content") and isinstance(msg.content, str)
        )

        if browser_in_use:
            # Override with browser-specific prompt temporarily to get browser context
            self.next_step_prompt = BROWSER_NEXT_STEP_PROMPT

        # Call parent's think method
        result = await super().think()

        # Restore original prompt
        self.next_step_prompt = original_prompt

        return result
>>>>>>> f25ed7d4
<|MERGE_RESOLUTION|>--- conflicted
+++ resolved
@@ -1,31 +1,20 @@
-<<<<<<< HEAD
 import asyncio
 from typing import Any, List
 
 from pydantic import Field
 
-from app.agent.toolcall import ToolCallAgent
-from app.logger import logger
-=======
-from pydantic import Field
-
 from app.agent.browser import BrowserAgent
 from app.config import config
+from app.logger import logger
 from app.prompt.browser import NEXT_STEP_PROMPT as BROWSER_NEXT_STEP_PROMPT
->>>>>>> f25ed7d4
 from app.prompt.manus import NEXT_STEP_PROMPT, SYSTEM_PROMPT
 from app.tool import Terminate, ToolCollection
 from app.tool.ask_human import AskHuman
 from app.tool.browser_use_tool import BrowserUseTool
-<<<<<<< HEAD
 from app.tool.code_editor import FileEditor  # Using FileEditor from code_editor.py
 from app.tool.python_execute import PythonExecute
 from app.tool.repo_map import RepoMapTool
 from app.tool.web_search import WebSearch
-=======
-from app.tool.python_execute import PythonExecute
-from app.tool.str_replace_editor import StrReplaceEditor
->>>>>>> f25ed7d4
 
 
 class Manus(BrowserAgent):
@@ -51,7 +40,6 @@
     # Add general-purpose tools to the tool collection
     available_tools: ToolCollection = Field(
         default_factory=lambda: ToolCollection(
-<<<<<<< HEAD
             PythonExecute(), WebSearch(), BrowserUseTool(),
             FileEditor(), AskHuman(), Terminate()
         )
@@ -69,17 +57,6 @@
         self.current_edit_mode = mode
         logger.info(f"File edit mode set to: {mode}")
         return f"Edit mode set to: {mode}"
-
-    async def _handle_special_tool(self, name: str, result: Any, **kwargs):
-        if not self._is_special_tool(name):
-            return
-        else:
-            await self.available_tools.get_tool(BrowserUseTool().name).cleanup()
-            await super()._handle_special_tool(name, result, **kwargs)
-=======
-            PythonExecute(), BrowserUseTool(), StrReplaceEditor(), Terminate()
-        )
-    )
 
     async def think(self) -> bool:
         """Process current state and decide next actions with appropriate context."""
@@ -105,4 +82,10 @@
         self.next_step_prompt = original_prompt
 
         return result
->>>>>>> f25ed7d4
+
+    async def _handle_special_tool(self, name: str, result: Any, **kwargs):
+        if not self._is_special_tool(name):
+            return
+        else:
+            await self.available_tools.get_tool(BrowserUseTool().name).cleanup()
+            await super()._handle_special_tool(name, result, **kwargs)