--- conflicted
+++ resolved
@@ -30,13 +30,10 @@
     special_tool_names: List[str] = Field(default_factory=lambda: [Terminate().name])
 
     tool_calls: List[ToolCall] = Field(default_factory=list)
-<<<<<<< HEAD
-    
+
     # MCP tools that have been registered
     mcp_tools: Dict[str, Any] = Field(default_factory=dict)
-=======
     _current_base64_image: Optional[str] = None
->>>>>>> f25ed7d4
 
     max_steps: int = 30
     max_observe: Optional[Union[int, bool]] = None
@@ -225,26 +222,26 @@
         try:
             # Check if MCP module is available
             from app.mcp.tool import MCPToolRegistry, HAS_MCP_SDK
-            
+
             if HAS_MCP_SDK:
                 # Initialize MCP tools with agent name
                 self.mcp_tools = await MCPToolRegistry.initialize(agent_name=self.name)
-                
+
                 # Add MCP tools to available tools
                 for tool_name, tool in self.mcp_tools.items():
                     self.available_tools.add_tool(tool)
-                
+
                 # Update next_step_prompt to include MCP tools
                 if self.mcp_tools:
                     mcp_tools_desc = "\n\n".join([
                         f"{tool.name}: {tool.description} Parameters: {tool.parameters}"
                         for tool in self.mcp_tools.values()
                     ])
-                    
+
                     # Add MCP tools to the prompt
                     # Simply append MCP tools description to the prompt
                     self.next_step_prompt = self.next_step_prompt + f"\n\nAdditional MCP Tools:\n{mcp_tools_desc}"
-                    
+
                 logger.info(f"Initialized {len(self.mcp_tools)} MCP tools for agent {self.name}")
             else:
                 logger.info("MCP SDK not installed. MCP tools will not be available.")
@@ -266,10 +263,10 @@
             try:
                 # Import mcp_client only if needed
                 from app.mcp.client import mcp_client
-                
+
                 # Log that we're shutting down MCP servers
                 logger.info("Shutting down MCP servers")
-                
+
                 # Call stop_servers directly without wrapping in tasks or timeouts
                 # Let any errors propagate to be handled by the caller
                 await mcp_client.stop_servers()
@@ -293,7 +290,7 @@
     def _is_special_tool(self, name: str) -> bool:
         """Check if tool name is in special tools list"""
         return name.lower() in [n.lower() for n in self.special_tool_names]
-        
+
     @classmethod
     async def create(cls, **kwargs):
         """Create and initialize a new agent."""
