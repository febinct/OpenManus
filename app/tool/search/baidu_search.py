<<<<<<< HEAD
try:
    from baidusearch.baidusearch import search
    BAIDUSEARCH_AVAILABLE = True
except ImportError:
    BAIDUSEARCH_AVAILABLE = False
=======
from baidusearch.baidusearch import search
>>>>>>> 7db0b2fb

from app.tool.search.base import WebSearchEngine


class BaiduSearchEngine(WebSearchEngine):
    def perform_search(self, query, num_results=10, *args, **kwargs):
        """Baidu search engine."""
        if not BAIDUSEARCH_AVAILABLE:
            return [{"title": "BaiduSearch module not available", 
                    "link": "", 
                    "snippet": "Please install the baidusearch package in your virtual environment with 'pip install baidusearch'"}]
        
        return search(query, num_results=num_results)<|MERGE_RESOLUTION|>--- conflicted
+++ resolved
@@ -1,12 +1,8 @@
-<<<<<<< HEAD
 try:
     from baidusearch.baidusearch import search
     BAIDUSEARCH_AVAILABLE = True
 except ImportError:
     BAIDUSEARCH_AVAILABLE = False
-=======
-from baidusearch.baidusearch import search
->>>>>>> 7db0b2fb
 
 from app.tool.search.base import WebSearchEngine
 
@@ -15,8 +11,8 @@
     def perform_search(self, query, num_results=10, *args, **kwargs):
         """Baidu search engine."""
         if not BAIDUSEARCH_AVAILABLE:
-            return [{"title": "BaiduSearch module not available", 
-                    "link": "", 
+            return [{"title": "BaiduSearch module not available",
+                    "link": "",
                     "snippet": "Please install the baidusearch package in your virtual environment with 'pip install baidusearch'"}]
-        
+
         return search(query, num_results=num_results)