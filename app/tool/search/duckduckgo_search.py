<<<<<<< HEAD
try:
    from duckduckgo_search import DDGS
    DUCKDUCKGO_AVAILABLE = True
except ImportError:
    DUCKDUCKGO_AVAILABLE = False
=======
from duckduckgo_search import DDGS
>>>>>>> 7db0b2fb

from app.tool.search.base import WebSearchEngine


class DuckDuckGoSearchEngine(WebSearchEngine):
<<<<<<< HEAD
    
    def perform_search(self, query, num_results = 10, *args, **kwargs):
=======
    async def perform_search(self, query, num_results=10, *args, **kwargs):
>>>>>>> 7db0b2fb
        """DuckDuckGo search engine."""
        if not DUCKDUCKGO_AVAILABLE:
            return [{"title": "DuckDuckGo Search module not available", 
                    "link": "", 
                    "snippet": "Please install the duckduckgo_search package in your virtual environment with 'pip install duckduckgo_search'"}]
        
        return DDGS().text(query, max_results=num_results)<|MERGE_RESOLUTION|>--- conflicted
+++ resolved
@@ -1,27 +1,18 @@
-<<<<<<< HEAD
 try:
     from duckduckgo_search import DDGS
     DUCKDUCKGO_AVAILABLE = True
 except ImportError:
     DUCKDUCKGO_AVAILABLE = False
-=======
-from duckduckgo_search import DDGS
->>>>>>> 7db0b2fb
 
 from app.tool.search.base import WebSearchEngine
 
 
 class DuckDuckGoSearchEngine(WebSearchEngine):
-<<<<<<< HEAD
-    
-    def perform_search(self, query, num_results = 10, *args, **kwargs):
-=======
     async def perform_search(self, query, num_results=10, *args, **kwargs):
->>>>>>> 7db0b2fb
         """DuckDuckGo search engine."""
         if not DUCKDUCKGO_AVAILABLE:
-            return [{"title": "DuckDuckGo Search module not available", 
-                    "link": "", 
+            return [{"title": "DuckDuckGo Search module not available",
+                    "link": "",
                     "snippet": "Please install the duckduckgo_search package in your virtual environment with 'pip install duckduckgo_search'"}]
-        
+
         return DDGS().text(query, max_results=num_results)